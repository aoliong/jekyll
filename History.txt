--- conflicted
+++ resolved
@@ -1,11 +1,8 @@
 == HEAD
-<<<<<<< HEAD
   * Minor Enhancements
     * Add wordpress.com importer (#207)
-=======
   * Bug Fixes
     * Fixed filename basename generation (#208)
->>>>>>> b1049c84
 
 == 0.7.0 / 2010-08-24
   * Minor Enhancements
