---
title: Installation
permalink: /docs/installation/
---

Getting Jekyll installed and ready-to-go should only take a few minutes.
If it ever becomes a pain, please [file an issue]({{ site.repository }}/issues/new)
(or submit a pull request) describing the issue you
encountered and how we might make the process easier.

### Requirements

Installing Jekyll ought to be straight-forward if all requirements are met.
Before you start, make sure your system has the following:

- Linux, Unix, or macOS
- [Ruby](https://www.ruby-lang.org/en/downloads/) (including all development
  headers, v1.9.3 or above for Jekyll 2 and v2 or above for Jekyll 3)
- [RubyGems](https://rubygems.org/pages/download)
<<<<<<< HEAD

#### Only required for Jekyll 2 and earlier
- [NodeJS](https://nodejs.org/), or another JavaScript runtime (for CoffeeScript support).
- [Python 2.7](https://www.python.org/downloads/)

<div class="note info">
  <h5>Running Jekyll on Ubuntu</h5>
  <p>
    Users of Jekyll on Ubuntu have reported encountering 
    <i>Could not locate Gemfile or .bundle/ directory</i> error messages at the 
    <code>bundle exec jekyll serve</code> step in the <a href="../quickstart/">Quick-start guide</a>.
    The likely cause is that all installation requirements have not been fully met.
    Recent stock Ubuntu distributions require the installation of both the <code>ruby</code> and <code>ruby-all-dev</code>
    packages, e.g. via <code>sudo apt-get install ruby ruby-all-dev</code> (RubyGems should be included in <code>ruby</code>).
    The <code>ruby-all-dev</code> .deb package in particular contains development header files whose absence causes 
    the above error message.
  </p>
</div>
=======
- Linux, Unix, or macOS
- [NodeJS](https://nodejs.org/), or another JavaScript runtime (Jekyll 2 and
earlier, for CoffeeScript support).
- [Python 2.7](https://www.python.org/downloads/) (for Jekyll 2 and earlier)
- [GCC](https://gcc.gnu.org/install/) and [Make](https://www.gnu.org/software/make/) (in case your system doesn't have them installed, which you can check by running `gcc -v` and `make -v` in your system's command line interface)
>>>>>>> 60ba3fc0

<div class="note info">
  <h5>Running Jekyll on Windows</h5>
  <p>
    While Windows is not officially supported, it is possible to get it running
    on Windows. Special instructions can be found on our
    <a href="../windows/#installation">Windows-specific docs page</a>.
  </p>
</div>

## Install with RubyGems

The best way to install Jekyll is via
[RubyGems](https://rubygems.org/pages/download). At the terminal prompt,
simply run the following command to install Jekyll:

```sh
$ gem install jekyll
```

All of Jekyll’s gem dependencies are automatically installed by the above
command, so you won’t have to worry about them at all. If you have problems
installing Jekyll, check out the [troubleshooting](../troubleshooting/) page or
[report an issue]({{ site.repository }}/issues/new) so the Jekyll
community can improve the experience for everyone.

<div class="note info">
  <h5>Installing Xcode Command-Line Tools</h5>
  <p>
    If you run into issues installing Jekyll's dependencies which make use of
    native extensions and are using macOS, you will need to install Xcode
    and the Command-Line Tools it ships with. Download them in
    <code>Preferences &#8594; Downloads &#8594; Components</code>.
  </p>
</div>

## Pre-releases

In order to install a pre-release, make sure you have all the requirements
installed properly and run:

```sh
gem install jekyll --pre
```

This will install the latest pre-release. If you want a particular pre-release,
use the `-v` switch to indicate the version you'd like to install:

```sh
gem install jekyll -v '2.0.0.alpha.1'
```

If you'd like to install a development version of Jekyll, the process is a bit
more involved. This gives you the advantage of having the latest and greatest,
but may be unstable.

```sh
$ git clone git://github.com/jekyll/jekyll.git
$ cd jekyll
$ script/bootstrap
$ bundle exec rake build
$ ls pkg/*.gem | head -n 1 | xargs gem install -l
```

## Optional Extras

There are a number of (optional) extra features that Jekyll supports that you
may want to install, depending on how you plan to use Jekyll. These extras
include LaTeX support, and the use of alternative content rendering engines.
Check out [the extras page](../extras/) for more information.

<div class="note">
  <h5>ProTip™: Enable Syntax Highlighting</h5>
  <p>
    If you’re the kind of person who is using Jekyll, then chances are you’ll
    want to enable syntax highlighting using <a href="http://pygments.org/">Pygments</a>
    or <a href="https://github.com/jayferd/rouge">Rouge</a>. You should really
    <a href="../templates/#code-snippet-highlighting">check out how to
    do that</a> before you go any farther.
  </p>
</div>

## Already Have Jekyll?

Before you start developing with Jekyll, you may want to check that you're up to date with the latest version. To find your version of Jekyll, run one of these commands:

```sh
$ jekyll --version
$ gem list jekyll
```

You can also use [RubyGems](https://rubygems.org/gems/jekyll) to find the current versioning of any gem. But you can also use the `gem` command line tool:

```sh
$ gem search jekyll --remote
```

and you'll search for just the name `jekyll`, and in brackets will be latest version. Another way to check if you have the latest version is to run the command `gem outdated`. This will provide a list of all the gems on your system that need to be updated. If you aren't running the latest version, run this command:

```sh
$ gem update jekyll
```

Now that you’ve got everything up-to-date and installed, let’s get to work!<|MERGE_RESOLUTION|>--- conflicted
+++ resolved
@@ -13,13 +13,14 @@
 Installing Jekyll ought to be straight-forward if all requirements are met.
 Before you start, make sure your system has the following:
 
-- Linux, Unix, or macOS
-- [Ruby](https://www.ruby-lang.org/en/downloads/) (including all development
-  headers, v1.9.3 or above for Jekyll 2 and v2 or above for Jekyll 3)
+- GNU/Linux, Unix, or macOS
+- [Ruby](https://www.ruby-lang.org/en/downloads/) version 2.0 or above, including all development
+  headers
 - [RubyGems](https://rubygems.org/pages/download)
-<<<<<<< HEAD
+- [GCC](https://gcc.gnu.org/install/) and [Make](https://www.gnu.org/software/make/) (in case your system doesn't have them installed, which you can check by running `gcc -v` and `make -v` in your system's command line interface)
 
 #### Only required for Jekyll 2 and earlier
+
 - [NodeJS](https://nodejs.org/), or another JavaScript runtime (for CoffeeScript support).
 - [Python 2.7](https://www.python.org/downloads/)
 
@@ -36,13 +37,6 @@
     the above error message.
   </p>
 </div>
-=======
-- Linux, Unix, or macOS
-- [NodeJS](https://nodejs.org/), or another JavaScript runtime (Jekyll 2 and
-earlier, for CoffeeScript support).
-- [Python 2.7](https://www.python.org/downloads/) (for Jekyll 2 and earlier)
-- [GCC](https://gcc.gnu.org/install/) and [Make](https://www.gnu.org/software/make/) (in case your system doesn't have them installed, which you can check by running `gcc -v` and `make -v` in your system's command line interface)
->>>>>>> 60ba3fc0
 
 <div class="note info">
   <h5>Running Jekyll on Windows</h5>
