---
layout: docs
title: GitHub Pages
permalink: /docs/github-pages/
---

[GitHub Pages](https://pages.github.com) are public web pages for users,
organizations, and repositories, that are freely hosted on GitHub's
`github.io` domain or on a custom domain name of your choice. GitHub Pages are
powered by Jekyll behind the scenes, so in addition to supporting regular HTML
content, they’re also a great way to host your Jekyll-powered website for free.

Never built a website with GitHub Pages before? [See this marvelous guide by
Jonathan McGlone to get you up and running](http://jmcglone.com/guides/github-pages/).
This guide will teach you what you need to know about Git, GitHub, and Jekyll to
create your very own website on GitHub Pages.

### Project Page URL Structure

Sometimes it's nice to preview your Jekyll site before you push your `gh-pages`
branch to GitHub. However, the subdirectory-like URL structure GitHub uses for
Project Pages complicates the proper resolution of URLs. In order to assure your
site builds properly, use `site.github.url` in your URL's.

```html
{% raw %}
<!-- Useful for styles with static names... -->
<link href="{{ site.github.url }}/path/to/css.css" rel="stylesheet">
<!-- and for documents/pages whose URL's can change... -->
[{{ page.title }}]("{{ page.url | prepend: site.github.url }}")
{% endraw %}
```

This way you can preview your site locally from the site root on localhost,
but when GitHub generates your pages from the gh-pages branch all the URLs
will resolve properly.

## Deploying Jekyll to GitHub Pages

GitHub Pages work by looking at certain branches of repositories on GitHub.
There are two basic types available: user/organization pages and project pages.
The way to deploy these two types of sites are nearly identical, except for a
few minor details.

<div class="note protip" markdown="1">
<div markdown="1">
</div>

##### Use the `github-pages` gem

Our friends at GitHub have provided the
[github-pages](https://github.com/github/pages-gem)
gem which is used to manage Jekyll and its dependencies on
GitHub Pages. Using it in your projects means that when you deploy
your site to GitHub Pages, you will not be caught by unexpected
differences between various versions of the gems. To use the
currently-deployed version of the gem in your project, add the
following to your `Gemfile`:

<div class="code-block" markdown="1">
<div markdown="1">
</div>

```ruby
source 'https://rubygems.org'

require 'json'
require 'open-uri'
versions = JSON.parse(open('https://pages.github.com/versions.json').read)

gem 'github-pages', versions['github-pages']
```
</div>

This will ensure that when you run `bundle install`, you
have the correct version of the `github-pages` gem.

If that fails, simplify it:

<div class="code-block" markdown="1">
<div markdown="1">
</div>

```ruby
source 'https://rubygems.org'

gem 'github-pages'
```
</div>

And be sure to run `bundle update` often.

If you like to install `pages-gem` on Windows you can find instructions by Jens Willmer on
[how to install github-pages gem on Windows (x64)]("https://jwillmer.de/blog/tutorial/how-to-install-jekyll-and-pages-gem-on-windows-10-x46#github-pages-and-plugins").
</div>

<div class="note info">
  <h5>Installing <code>github-pages</code> gem on Windows</h5>
  <p>
    While Windows is not officially supported, it is possible
    to install <code>github-pages</code> gem on Windows.
    Special instructions can be found on our
    <a href="../windows/#installation">Windows-specific docs page</a>.
  </p>
</div>

### User and Organization Pages

User and organization pages live in a special GitHub repository dedicated to
only the GitHub Pages files. This repository must be named after the account
name. For example, [@mojombo’s user page repository](https://github.com/mojombo/mojombo.github.io) has the name
`mojombo.github.io`.

Content from the `master` branch of your repository will be used to build and
publish the GitHub Pages site, so make sure your Jekyll site is stored there.

<div class="note info">
  <h5>Custom domains do not affect repository names</h5>
  <p>
    GitHub Pages are initially configured to live under the
    <code>username.github.io</code> subdomain, which is why repositories must
    be named this way <strong>even if a custom domain is being used</strong>.
  </p>
</div>

### Project Pages

Unlike user and organization Pages, Project Pages are kept in the same
repository as the project they are for, except that the website content is
stored in a specially named `gh-pages` branch or in a `docs` folder on the
`master` branch. The content will be rendered using Jekyll, and the output
will become available under a subpath of your user pages subdomain, such as
`username.github.io/project` (unless a custom domain is specified).

The Jekyll project repository itself is a perfect example: the
[master branch]({{ site.repository }}) contains the actual software project
for Jekyll, however the Jekyll website (that you’re looking at right now) is
contained in the [docs folder]({{ site.repository }}/tree/master/docs) of the
same repository.

<<<<<<< HEAD
The Jekyll project repository itself is a perfect example of this branch
structure—the [master branch]({{ site.repository }}) contains the
actual software project for Jekyll, and the Jekyll website that you’re
looking at right now is contained in the [docs
folder]({{ site.repository }}/tree/master/docs) of the same repository.
=======
Please refer to GitHub official documentation on
[user, organization and projets pages](https://help.github.com/articles/user-organization-and-project-pages/)
to see more detailed examples.
>>>>>>> e126d161

<div class="note warning">
  <h5>Source Files Must be in the Root Directory</h5>
  <p>
    GitHub Pages <a href="https://help.github.com/articles/troubleshooting-github-pages-build-failures#source-setting">overrides</a>
    the <a href="/docs/configuration/#global-configuration">“Site Source”</a>
    configuration value, so if you locate your files anywhere other than the
    root directory, your site may not build correctly.
  </p>
</div>

<div class="note">
  <h5>GitHub Pages Documentation, Help, and Support</h5>
  <p>
    For more information about what you can do with GitHub Pages, as well as for
    troubleshooting guides, you should check out
    <a href="https://help.github.com/categories/github-pages-basics/">GitHub’s Pages Help section</a>.
    If all else fails, you should contact <a href="https://github.com/contact">GitHub Support</a>.
  </p>
</div><|MERGE_RESOLUTION|>--- conflicted
+++ resolved
@@ -138,17 +138,15 @@
 contained in the [docs folder]({{ site.repository }}/tree/master/docs) of the
 same repository.
 
-<<<<<<< HEAD
 The Jekyll project repository itself is a perfect example of this branch
 structure—the [master branch]({{ site.repository }}) contains the
 actual software project for Jekyll, and the Jekyll website that you’re
 looking at right now is contained in the [docs
 folder]({{ site.repository }}/tree/master/docs) of the same repository.
-=======
+
 Please refer to GitHub official documentation on
 [user, organization and projets pages](https://help.github.com/articles/user-organization-and-project-pages/)
 to see more detailed examples.
->>>>>>> e126d161
 
 <div class="note warning">
   <h5>Source Files Must be in the Root Directory</h5>
