--- conflicted
+++ resolved
@@ -131,11 +131,7 @@
             assert_equal 2, g["items"].size
           when ""
             assert g["items"].is_a?(Array), "The list of grouped items for '' is not an Array."
-<<<<<<< HEAD
-            assert_equal 7, g["items"].size
-=======
-            assert_equal 8, g["items"].size
->>>>>>> 594e2a94
+            assert_equal 9, g["items"].size
           end
         end
       end
