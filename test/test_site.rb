--- conflicted
+++ resolved
@@ -1,51 +1,6 @@
 require File.dirname(__FILE__) + '/helper'
 
 class TestSite < Test::Unit::TestCase
-<<<<<<< HEAD
-  def setup
-    @config = Jekyll::DEFAULTS.clone
-    @config['source'] = File.join(File.dirname(__FILE__), *%w[source])
-    @config['destination'] = dest_dir
-    Jekyll.configure(@config)
-    @s = Site.new(@config)
-  end
-  
-  def test_site_init
-    
-  end
-  
-  def test_read_layouts
-    @s.read_layouts
-    
-    assert_equal ["default", "simple"].sort, @s.layouts.keys.sort
-  end
- 
-  def test_read_posts
-    @s.read_posts('')
-    posts = Dir[File.join(@config['source'], '_posts/*')]
-    assert_equal posts.size - 1, @s.posts.size
-  end
-  
-  def test_site_payload
-    clear_dest
-    @s.process
-    
-    posts = Dir[File.join(@config['source'], "**", "_posts/*")]
-    categories = %w(bar baz category foo z_category publish_test).sort
-
-    assert_equal posts.size - 1, @s.posts.size
-    assert_equal categories, @s.categories.keys.sort
-    assert_equal 4, @s.categories['foo'].size
-  end
-
-  def test_filter_entries
-    ent1 = %w[foo.markdown bar.markdown baz.markdown #baz.markdown#
-              .baz.markdow foo.markdown~]
-    ent2 = %w[.htaccess _posts bla.bla]
-
-    assert_equal %w[foo.markdown bar.markdown baz.markdown], @s.filter_entries(ent1)
-    assert_equal ent2, @s.filter_entries(ent2)
-=======
   context "creating sites" do
     setup do
       @source = File.join(File.dirname(__FILE__), 'source')
@@ -74,6 +29,14 @@
       assert_equal categories, @s.categories.keys.sort
       assert_equal 3, @s.categories['foo'].size
     end
->>>>>>> 0e132bf2
+
+      should "filter entries" do
+        ent1 = %w[foo.markdown bar.markdown baz.markdown #baz.markdown#
+                .baz.markdow foo.markdown~]
+        ent2 = %w[.htaccess _posts bla.bla]
+
+        assert_equal %w[foo.markdown bar.markdown baz.markdown], @s.filter_entries(ent1)
+        assert_equal ent2, @s.filter_entries(ent2)
+    end
   end
 end