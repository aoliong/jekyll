--- conflicted
+++ resolved
@@ -81,12 +81,8 @@
         end
 
         private
-<<<<<<< HEAD
 
-        def connect(ws, handshake)
-=======
         def connect(websocket, handshake)
->>>>>>> a59eaff7
           @connections_count += 1
           if @connections_count == 1
             message = "Browser connected"
@@ -104,14 +100,8 @@
           @websockets << websocket
         end
 
-<<<<<<< HEAD
-        def disconnect(ws)
-          @websockets.delete(ws)
-=======
-        private
         def disconnect(websocket)
           @websockets.delete(websocket)
->>>>>>> a59eaff7
         end
 
         def print_message(json_message)
@@ -123,12 +113,7 @@
           end
         end
 
-<<<<<<< HEAD
-        def log_error(e)
-=======
-        private
         def log_error(error)
->>>>>>> a59eaff7
           Jekyll.logger.error "LiveReload experienced an error. " \
             "Run with --trace for more information."
           raise error
