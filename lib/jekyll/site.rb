module Jekyll

  class Site
    attr_accessor :config, :layouts, :posts, :pages, :static_files, :categories, :exclude,
                  :source, :dest, :lsi, :pygments, :permalink_style, :tags, :time,
                  :future

    # Initialize the site
    #   +config+ is a Hash containing site configurations details
    #
    # Returns <Site>
    def initialize(config)
      self.config          = config.clone

      self.source          = File.expand_path(config['source'])
      self.dest            = config['destination']
      self.lsi             = config['lsi']
      self.pygments        = config['pygments']
      self.permalink_style = config['permalink'].to_sym
      self.exclude         = config['exclude'] || []
      self.future          = config['future']

      self.reset
      self.setup
    end

    def reset
      self.time            = Time.parse(self.config['time'].to_s) || Time.now
      self.layouts         = {}
      self.posts           = []
      self.pages           = []
      self.static_files    = []
      self.categories      = Hash.new { |hash, key| hash[key] = [] }
      self.tags            = Hash.new { |hash, key| hash[key] = [] }
    end

    def setup
      # Check to see if LSI is enabled.
      require 'classifier' if self.lsi

      # Set the Markdown interpreter (and Maruku self.config, if necessary)
      case self.config['markdown']
        when 'rdiscount'
          begin
            require 'rdiscount'

            def markdown(content)
              RDiscount.new(content).to_html
            end

          rescue LoadError
            puts 'You must have the rdiscount gem installed first'
          end
        when 'maruku'
          begin
            require 'maruku'

            def markdown(content)
              Maruku.new(content).to_html
            end

            if self.config['maruku']['use_divs']
              require 'maruku/ext/div'
              puts 'Maruku: Using extended syntax for div elements.'
            end

            if self.config['maruku']['use_tex']
              require 'maruku/ext/math'
              puts "Maruku: Using LaTeX extension. Images in `#{self.config['maruku']['png_dir']}`."

              # Switch off MathML output
              MaRuKu::Globals[:html_math_output_mathml] = false
              MaRuKu::Globals[:html_math_engine] = 'none'

              # Turn on math to PNG support with blahtex
              # Resulting PNGs stored in `images/latex`
              MaRuKu::Globals[:html_math_output_png] = true
              MaRuKu::Globals[:html_png_engine] =  self.config['maruku']['png_engine']
              MaRuKu::Globals[:html_png_dir] = self.config['maruku']['png_dir']
              MaRuKu::Globals[:html_png_url] = self.config['maruku']['png_url']
            end
          rescue LoadError
            puts "The maruku gem is required for markdown support!"
          end
        else
          raise "Invalid Markdown processor: '#{self.config['markdown']}' -- did you mean 'maruku' or 'rdiscount'?"
      end
    end

    def textile(content)
      RedCloth.new(content).to_html
    end

    # Do the actual work of processing the site and generating the
    # real deal.  Now has 4 phases; reset, read, render, write.  This allows
    # rendering to have full site payload available.
    #
    # Returns nothing
    def process
      self.reset
      self.read
      self.render
      self.write
    end

    def read
      self.read_layouts # existing implementation did this at top level only so preserved that
      self.read_directories
    end

    # Read all the files in <source>/<dir>/_layouts and create a new Layout
    # object with each one.
    #
    # Returns nothing
    def read_layouts(dir = '')
      base = File.join(self.source, dir, "_layouts")
      return unless File.exists?(base)
      entries = []
      Dir.chdir(base) { entries = filter_entries(Dir['*.*']) }

      entries.each do |f|
        name = f.split(".")[0..-2].join(".")
        self.layouts[name] = Layout.new(self, base, f)
      end
    end

    # Read all the files in <source>/<dir>/_posts and create a new Post
    # object with each one.
    #
    # Returns nothing
    def read_posts(dir)
      base = File.join(self.source, dir, '_posts')
      return unless File.exists?(base)
      entries = Dir.chdir(base) { filter_entries(Dir['**/*']) }

      # first pass processes, but does not yet render post content
      entries.each do |f|
        if Post.valid?(f)
          post = Post.new(self, self.source, dir, f)

          if post.published && (self.future || post.date <= self.time)
            self.posts << post
            post.categories.each { |c| self.categories[c] << post }
            post.tags.each { |c| self.tags[c] << post }
          end
        end
      end

      self.posts.sort!
    end

    def render
      self.posts.each do |post|
        post.render(self.layouts, site_payload)
      end

      self.pages.dup.each do |page|
        if Pager.pagination_enabled?(self.config, page.name)
          paginate(page)
        else
          page.render(self.layouts, site_payload)
        end
      end

      self.categories.values.map { |ps| ps.sort! { |a, b| b <=> a} }
      self.tags.values.map { |ps| ps.sort! { |a, b| b <=> a} }
    rescue Errno::ENOENT => e
      # ignore missing layout dir
    end

    # Write static files, pages and posts
    #
    # Returns nothing
    def write
      self.posts.each do |post|
        post.write(self.dest)
      end
      self.pages.each do |page|
        page.write(self.dest)
      end
      self.static_files.each do |sf|
        sf.write(self.dest)
      end
    end

    # Reads the directories and finds posts, pages and static files that will 
    # become part of the valid site according to the rules in +filter_entries+.
    #   The +dir+ String is a relative path used to call this method
    #            recursively as it descends through directories
    #
    # Returns nothing
    def read_directories(dir = '')
      base = File.join(self.source, dir)
      entries = filter_entries(Dir.entries(base))

      self.read_posts(dir)

      entries.each do |f|
        f_abs = File.join(base, f)
        f_rel = File.join(dir, f)
        if File.directory?(f_abs)
          next if self.dest.sub(/\/$/, '') == f_abs
          read_directories(f_rel)
        elsif !File.symlink?(f_abs)
          first3 = File.open(f_abs) { |fd| fd.read(3) }
          if first3 == "---"
            # file appears to have a YAML header so process it as a page
            pages << Page.new(self, self.source, dir, f)
          else
            # otherwise treat it as a static file
            static_files << StaticFile.new(self, self.source, dir, f)
          end
        end
      end
    end

    # Constructs a hash map of Posts indexed by the specified Post attribute
    #
    # Returns {post_attr => [<Post>]}
    def post_attr_hash(post_attr)
      # Build a hash map based on the specified post attribute ( post attr => array of posts )
      # then sort each array in reverse order
      hash = Hash.new { |hash, key| hash[key] = Array.new }
      self.posts.each { |p| p.send(post_attr.to_sym).each { |t| hash[t] << p } }
      hash.values.map { |sortme| sortme.sort! { |a, b| b <=> a} }
      return hash
    end

    # The Hash payload containing site-wide data
    #
    # Returns {"site" => {"time" => <Time>,
    #                     "posts" => [<Post>],
    #                     "pages" => [<Page>],
    #                     "categories" => [<Post>]}
    def site_payload
      {"site" => self.config.merge({
          "time"       => self.time,
          "posts"      => self.posts.sort { |a,b| b <=> a },
          "pages"      => self.pages,
<<<<<<< HEAD
=======
          "html_pages" => self.pages.reject { |page| !page.html? },
>>>>>>> 80b13a81
          "categories" => post_attr_hash('categories'),
          "tags"       => post_attr_hash('tags')})}
    end

    # Filter out any files/directories that are hidden or backup files (start
    # with "." or "#" or end with "~"), or contain site content (start with "_"),
    # or are excluded in the site configuration, unless they are web server
    # files such as '.htaccess'
    def filter_entries(entries)
      entries = entries.reject do |e|
        unless ['.htaccess'].include?(e)
          ['.', '_', '#'].include?(e[0..0]) || e[-1..-1] == '~' || self.exclude.include?(e)
        end
      end
    end

    # Paginates the blog's posts. Renders the index.html file into paginated
    # directories, ie: page2/index.html, page3/index.html, etc and adds more
    # site-wide data.
    #   +page+ is the index.html Page that requires pagination
    #
    # {"paginator" => { "page" => <Number>,
    #                   "per_page" => <Number>,
    #                   "posts" => [<Post>],
    #                   "total_posts" => <Number>,
    #                   "total_pages" => <Number>,
    #                   "previous_page" => <Number>,
    #                   "next_page" => <Number> }}
    def paginate(page)
      all_posts = site_payload['site']['posts']
      pages = Pager.calculate_pages(all_posts, self.config['paginate'].to_i)
      (1..pages).each do |num_page|
        pager = Pager.new(self.config, num_page, all_posts, pages)
        if num_page > 1
          newpage = Page.new(self, self.source, page.dir, page.name)
          newpage.render(self.layouts, site_payload.merge({'paginator' => pager.to_hash}))
          newpage.dir = File.join(page.dir, "page#{num_page}")
          self.pages << newpage
        else
          page.render(self.layouts, site_payload.merge({'paginator' => pager.to_hash}))
        end
      end
    end
  end
end<|MERGE_RESOLUTION|>--- conflicted
+++ resolved
@@ -237,10 +237,7 @@
           "time"       => self.time,
           "posts"      => self.posts.sort { |a,b| b <=> a },
           "pages"      => self.pages,
-<<<<<<< HEAD
-=======
           "html_pages" => self.pages.reject { |page| !page.html? },
->>>>>>> 80b13a81
           "categories" => post_attr_hash('categories'),
           "tags"       => post_attr_hash('tags')})}
     end
