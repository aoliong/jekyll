# frozen_string_literal: true

module Jekyll
  class Site
    attr_reader   :source, :dest, :config
    attr_accessor :layouts, :pages, :static_files, :drafts,
                  :exclude, :include, :lsi, :highlighter, :permalink_style,
                  :time, :future, :unpublished, :safe, :plugins, :limit_posts,
                  :show_drafts, :keep_files, :baseurl, :data, :file_read_opts,
                  :gems, :plugin_manager, :theme

    attr_accessor :converters, :generators, :reader
    attr_reader   :regenerator, :liquid_renderer, :includes_load_paths

    # Public: Initialize a new Site.
    #
    # config - A Hash containing site configuration details.
    def initialize(config)
      # Source and destination may not be changed after the site has been created.
      @source          = File.expand_path(config["source"]).freeze
      @dest            = File.expand_path(config["destination"]).freeze

      self.config = config

      @reader          = Reader.new(self)
      @regenerator     = Regenerator.new(self)
      @liquid_renderer = LiquidRenderer.new(self)

      Jekyll.sites << self

      reset
      setup

      Jekyll::Hooks.trigger :site, :after_init, self
    end

    # Public: Set the site's configuration. This handles side-effects caused by
    # changing values in the configuration.
    #
    # config - a Jekyll::Configuration, containing the new configuration.
    #
    # Returns the new configuration.
    def config=(config)
      @config = config.clone

      %w(safe lsi highlighter baseurl exclude include future unpublished
         show_drafts limit_posts keep_files).each do |opt|
        send("#{opt}=", config[opt])
      end

      # keep using `gems` to avoid breaking change
      self.gems = config["plugins"]

      configure_plugins
      configure_theme
      configure_include_paths
      configure_file_read_opts

      self.permalink_style = config["permalink"].to_sym

      @config
    end

    # Public: Read, process, and write this Site to output.
    #
    # Returns nothing.
    def process
      reset
      read
      generate
      render
      cleanup
      write
      print_stats if config["profile"]
    end

    def print_stats
      Jekyll.logger.info @liquid_renderer.stats_table
    end

    # Reset Site details.
    #
    # Returns nothing
    def reset
      self.time = if config["time"]
                    Utils.parse_date(config["time"].to_s, "Invalid time in _config.yml.")
                  else
                    Time.now
                  end
      self.layouts = {}
      self.pages = []
      self.static_files = []
      self.data = {}
      @site_data = nil
      @collections = nil
      @docs_to_write = nil
      @regenerator.clear_cache
      @liquid_renderer.reset
      @site_cleaner = nil

      raise ArgumentError, "limit_posts must be a non-negative number" if limit_posts.negative?

      Jekyll::Hooks.trigger :site, :after_reset, self
    end

    # Load necessary libraries, plugins, converters, and generators.
    #
    # Returns nothing.
    def setup
      ensure_not_in_dest

      plugin_manager.conscientious_require

      self.converters = instantiate_subclasses(Jekyll::Converter)
      self.generators = instantiate_subclasses(Jekyll::Generator)
    end

    # Check that the destination dir isn't the source dir or a directory
    # parent to the source dir.
    def ensure_not_in_dest
      dest_pathname = Pathname.new(dest)
      Pathname.new(source).ascend do |path|
        if path == dest_pathname
          raise Errors::FatalException,
                "Destination directory cannot be or contain the Source directory."
        end
      end
    end

    # The list of collections and their corresponding Jekyll::Collection instances.
    # If config['collections'] is set, a new instance is created
    # for each item in the collection, a new hash is returned otherwise.
    #
    # Returns a Hash containing collection name-to-instance pairs.
    def collections
      @collections ||= Hash[collection_names.map do |coll|
        [coll, Jekyll::Collection.new(self, coll)]
      end]
    end

    # The list of collection names.
    #
    # Returns an array of collection names from the configuration,
    #   or an empty array if the `collections` key is not set.
    def collection_names
      case config["collections"]
      when Hash
        config["collections"].keys
      when Array
        config["collections"]
      when nil
        []
      else
        raise ArgumentError, "Your `collections` key must be a hash or an array."
      end
    end

    # Read Site data from disk and load it into internal data structures.
    #
    # Returns nothing.
    def read
      reader.read
      limit_posts!
      Jekyll::Hooks.trigger :site, :post_read, self
    end

    # Run each of the Generators.
    #
    # Returns nothing.
    def generate
      generators.each do |generator|
        start = Time.now
        generator.generate(self)
        Jekyll.logger.debug "Generating:",
                            "#{generator.class} finished in #{Time.now - start} seconds."
      end
    end

    # Render the site to the destination.
    #
    # Returns nothing.
    def render
      relative_permalinks_are_deprecated

      payload = site_payload

      Jekyll::Hooks.trigger :site, :pre_render, self, payload

<<<<<<< HEAD
      collections.each do |_, collection|
        collection.docs.each do |document|
          if regenerator.regenerate?(document)
            document.output = Jekyll::Renderer.new(self, document, payload).run
            document.trigger_hooks(:post_render)
          end
        end
      end
=======
      render_docs(payload)
      render_pages(payload)
>>>>>>> 3204445d

      Jekyll::Hooks.trigger :site, :post_render, self, payload
    end

    # Remove orphaned files and empty directories in destination.
    #
    # Returns nothing.
    def cleanup
      site_cleaner.cleanup!
    end

    # Write static files, pages, and posts.
    #
    # Returns nothing.
    def write
      each_site_file do |item|
        item.write(dest) if regenerator.regenerate?(item)
      end
      regenerator.write_metadata
      Jekyll::Hooks.trigger :site, :post_write, self
    end

    def posts
      collections["posts"] ||= Collection.new(self, "posts")
    end

    def pages
      collections['pages'] ||= Collection.new(self, 'pages')
    end

    # Construct a Hash of Posts indexed by the specified Post attribute.
    #
    # post_attr - The String name of the Post attribute.
    #
    # Examples
    #
    #   post_attr_hash('categories')
    #   # => { 'tech' => [<Post A>, <Post B>],
    #   #      'ruby' => [<Post B>] }
    #
    # Returns the Hash: { attr => posts } where
    #   attr  - One of the values for the requested attribute.
    #   posts - The Array of Posts with the given attr value.
    def post_attr_hash(post_attr)
      # Build a hash map based on the specified post attribute ( post attr =>
      # array of posts ) then sort each array in reverse order.
      hash = Hash.new { |h, key| h[key] = [] }
      posts.docs.each do |p|
        p.data[post_attr]&.each { |t| hash[t] << p }
      end
      hash.each_value { |posts| posts.sort!.reverse! }
      hash
    end

    def tags
      post_attr_hash("tags")
    end

    def categories
      post_attr_hash("categories")
    end

    # Prepare site data for site payload. The method maintains backward compatibility
    # if the key 'data' is already used in _config.yml.
    #
    # Returns the Hash to be hooked to site.data.
    def site_data
      @site_data ||= (config["data"] || data)
    end

    # The Hash payload containing site-wide data.
    #
    # Returns the Hash: { "site" => data } where data is a Hash with keys:
    #   "time"       - The Time as specified in the configuration or the
    #                  current time if none was specified.
    #   "posts"      - The Array of Posts, sorted chronologically by post date
    #                  and then title.
    #   "pages"      - The Array of all Pages.
    #   "html_pages" - The Array of HTML Pages.
    #   "categories" - The Hash of category values and Posts.
    #                  See Site#post_attr_hash for type info.
    #   "tags"       - The Hash of tag values and Posts.
    #                  See Site#post_attr_hash for type info.
    def site_payload
      Drops::UnifiedPayloadDrop.new self
    end
    alias_method :to_liquid, :site_payload

    # Get the implementation class for the given Converter.
    # Returns the Converter instance implementing the given Converter.
    # klass - The Class of the Converter to fetch.
    def find_converter_instance(klass)
      @find_converter_instance ||= {}
      @find_converter_instance[klass] ||= begin
        converters.find { |converter| converter.instance_of?(klass) } || \
          raise("No Converters found for #{klass}")
      end
    end

    # klass - class or module containing the subclasses.
    # Returns array of instances of subclasses of parameter.
    # Create array of instances of the subclasses of the class or module
    # passed in as argument.

    def instantiate_subclasses(klass)
      klass.descendants.select { |c| !safe || c.safe }.sort.map do |c|
        c.new(config)
      end
    end

    # Warns the user if permanent links are relative to the parent
    # directory. As this is a deprecated function of Jekyll.
    #
    # Returns
    def relative_permalinks_are_deprecated
      if config["relative_permalinks"]
        Jekyll.logger.abort_with "Since v3.0, permalinks for pages" \
                                 " in subfolders must be relative to the" \
                                 " site source directory, not the parent" \
                                 " directory. Check https://jekyllrb.com/docs/upgrading/"\
                                 " for more info."
      end
    end

    # Get the to be written documents
    #
    # Returns an Array of Documents which should be written
    def docs_to_write
      @docs_to_write ||= documents.select(&:write?)
    end

    # Get all the documents
    #
    # Returns an Array of all Documents
    def documents
      collections.reduce(Set.new) do |docs, (_, collection)|
        docs + collection.docs + collection.files
      end.to_a
    end

    def each_site_file
      %w(pages static_files docs_to_write).each do |type|
        send(type).each do |item|
          yield item
        end
      end
    end

    # Returns the FrontmatterDefaults or creates a new FrontmatterDefaults
    # if it doesn't already exist.
    #
    # Returns The FrontmatterDefaults
    def frontmatter_defaults
      @frontmatter_defaults ||= FrontmatterDefaults.new(self)
    end

    # Whether to perform a full rebuild without incremental regeneration
    #
    # Returns a Boolean: true for a full rebuild, false for normal build
    def incremental?(override = {})
      override["incremental"] || config["incremental"]
    end

    # Returns the publisher or creates a new publisher if it doesn't
    # already exist.
    #
    # Returns The Publisher
    def publisher
      @publisher ||= Publisher.new(self)
    end

    # Public: Prefix a given path with the source directory.
    #
    # paths - (optional) path elements to a file or directory within the
    #         source directory
    #
    # Returns a path which is prefixed with the source directory.
    def in_source_dir(*paths)
      paths.reduce(source) do |base, path|
        Jekyll.sanitized_path(base, path)
      end
    end

    # Public: Prefix a given path with the theme directory.
    #
    # paths - (optional) path elements to a file or directory within the
    #         theme directory
    #
    # Returns a path which is prefixed with the theme root directory.
    def in_theme_dir(*paths)
      return nil unless theme
      paths.reduce(theme.root) do |base, path|
        Jekyll.sanitized_path(base, path)
      end
    end

    # Public: Prefix a given path with the destination directory.
    #
    # paths - (optional) path elements to a file or directory within the
    #         destination directory
    #
    # Returns a path which is prefixed with the destination directory.
    def in_dest_dir(*paths)
      paths.reduce(dest) do |base, path|
        Jekyll.sanitized_path(base, path)
      end
    end

    # Public: The full path to the directory that houses all the collections registered
    # with the current site.
    #
    # Returns the source directory or the absolute path to the custom collections_dir
    def collections_path
      dir_str = config["collections_dir"]
      @collections_path ||= dir_str.empty? ? source : in_source_dir(dir_str)
    end

    private

    # Limits the current posts; removes the posts which exceed the limit_posts
    #
    # Returns nothing
    def limit_posts!
      if limit_posts.positive?
        limit = posts.docs.length < limit_posts ? posts.docs.length : limit_posts
        posts.docs = posts.docs[-limit, limit]
      end
    end

    # Returns the Cleaner or creates a new Cleaner if it doesn't
    # already exist.
    #
    # Returns The Cleaner
    def site_cleaner
      @site_cleaner ||= Cleaner.new(self)
    end

    def configure_plugins
      self.plugin_manager = Jekyll::PluginManager.new(self)
      self.plugins        = plugin_manager.plugins_path
    end

    def configure_theme
      self.theme = nil
      return if config["theme"].nil?

      self.theme =
        if config["theme"].is_a?(String)
          Jekyll::Theme.new(config["theme"])
        else
          Jekyll.logger.warn "Theme:", "value of 'theme' in config should be " \
          "String to use gem-based themes, but got #{config["theme"].class}"
          nil
        end
    end

    def configure_include_paths
      @includes_load_paths = Array(in_source_dir(config["includes_dir"].to_s))
      @includes_load_paths << theme.includes_path if theme&.includes_path
    end

    def configure_file_read_opts
      self.file_read_opts = {}
      file_read_opts[:encoding] = config["encoding"] if config["encoding"]
      self.file_read_opts = Jekyll::Utils.merged_file_read_opts(self, {})
    end

    def render_docs(payload)
      collections.each_value do |collection|
        collection.docs.each do |document|
          render_regenerated(document, payload)
        end
      end
    end

    def render_pages(payload)
      pages.flatten.each do |page|
        render_regenerated(page, payload)
      end
    end

    def render_regenerated(document, payload)
      return unless regenerator.regenerate?(document)
      document.output = Jekyll::Renderer.new(self, document, payload).run
      document.trigger_hooks(:post_render)
    end
  end
end<|MERGE_RESOLUTION|>--- conflicted
+++ resolved
@@ -186,19 +186,8 @@
 
       Jekyll::Hooks.trigger :site, :pre_render, self, payload
 
-<<<<<<< HEAD
-      collections.each do |_, collection|
-        collection.docs.each do |document|
-          if regenerator.regenerate?(document)
-            document.output = Jekyll::Renderer.new(self, document, payload).run
-            document.trigger_hooks(:post_render)
-          end
-        end
-      end
-=======
       render_docs(payload)
       render_pages(payload)
->>>>>>> 3204445d
 
       Jekyll::Hooks.trigger :site, :post_render, self, payload
     end
