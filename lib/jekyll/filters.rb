# frozen_string_literal: true

require_all "jekyll/filters"

module Jekyll
  module Filters
    include URLFilters
    include GroupingFilters
    include DateFilters

    # Convert a Markdown string into HTML output.
    #
    # input - The Markdown String to convert.
    #
    # Returns the HTML formatted String.
    def markdownify(input)
      @context.registers[:site].find_converter_instance(
        Jekyll::Converters::Markdown
      ).convert(input.to_s)
    end

    # Convert quotes into smart quotes.
    #
    # input - The String to convert.
    #
    # Returns the smart-quotified String.
    def smartify(input)
      @context.registers[:site].find_converter_instance(
        Jekyll::Converters::SmartyPants
      ).convert(input.to_s)
    end

    # Convert a Sass string into CSS output.
    #
    # input - The Sass String to convert.
    #
    # Returns the CSS formatted String.
    def sassify(input)
      @context.registers[:site].find_converter_instance(
        Jekyll::Converters::Sass
      ).convert(input)
    end

    # Convert a Scss string into CSS output.
    #
    # input - The Scss String to convert.
    #
    # Returns the CSS formatted String.
    def scssify(input)
      @context.registers[:site].find_converter_instance(
        Jekyll::Converters::Scss
      ).convert(input)
    end

    # Slugify a filename or title.
    #
    # input - The filename or title to slugify.
    # mode - how string is slugified
    #
    # Returns the given filename or title as a lowercase URL String.
    # See Utils.slugify for more detail.
    def slugify(input, mode = nil)
      Utils.slugify(input, :mode => mode)
    end

    # XML escape a string for use. Replaces any special characters with
    # appropriate HTML entity replacements.
    #
    # input - The String to escape.
    #
    # Examples
    #
    #   xml_escape('foo "bar" <baz>')
    #   # => "foo &quot;bar&quot; &lt;baz&gt;"
    #
    # Returns the escaped String.
    def xml_escape(input)
      input.to_s.encode(:xml => :attr).gsub(%r!\A"|"\Z!, "")
    end

    # CGI escape a string for use in a URL. Replaces any special characters
    # with appropriate %XX replacements.
    #
    # input - The String to escape.
    #
    # Examples
    #
    #   cgi_escape('foo,bar;baz?')
    #   # => "foo%2Cbar%3Bbaz%3F"
    #
    # Returns the escaped String.
    def cgi_escape(input)
      CGI.escape(input)
    end

    # URI escape a string.
    #
    # input - The String to escape.
    #
    # Examples
    #
    #   uri_escape('foo, bar \\baz?')
    #   # => "foo,%20bar%20%5Cbaz?"
    #
    # Returns the escaped String.
    def uri_escape(input)
      Addressable::URI.normalize_component(input)
    end

    # Replace any whitespace in the input string with a single space
    #
    # input - The String on which to operate.
    #
    # Returns the formatted String
    def normalize_whitespace(input)
      input.to_s.gsub(%r!\s+!, " ").strip
    end

    # Count the number of words in the input string.
    #
    # input - The String on which to operate.
    #
    # Returns the Integer word count.
    def number_of_words(input)
      input.split.length
    end

    # Join an array of things into a string by separating with commas and the
    # word "and" for the last one.
    #
    # array - The Array of Strings to join.
    # connector - Word used to connect the last 2 items in the array
    #
    # Examples
    #
    #   array_to_sentence_string(["apples", "oranges", "grapes"])
    #   # => "apples, oranges, and grapes"
    #
    # Returns the formatted String.
    def array_to_sentence_string(array, connector = "and")
      case array.length
      when 0
        ""
      when 1
        array[0].to_s
      when 2
        "#{array[0]} #{connector} #{array[1]}"
      else
        "#{array[0...-1].join(", ")}, #{connector} #{array[-1]}"
      end
    end

    # Convert the input into json string
    #
    # input - The Array or Hash to be converted
    #
    # Returns the converted json string
    def jsonify(input)
      as_liquid(input).to_json
    end

    # Filter an array of objects
    #
    # input - the object array
    # property - property within each object to filter by
    # value - desired value
    #
    # Returns the filtered array of objects
    def where(input, property, value)
      return input if property.nil? || value.nil?
      return input unless input.respond_to?(:select)
      input    = input.values if input.is_a?(Hash)
      input_id = input.hash

      # implement a hash based on method parameters to cache the end-result
      # for given parameters.
      @where_filter_cache ||= {}
      @where_filter_cache[input_id] ||= {}
      @where_filter_cache[input_id][property] ||= {}

      # stash or retrive results to return
      @where_filter_cache[input_id][property][value] ||= begin
        input.select do |object|
          Array(item_property(object, property)).map!(&:to_s).include?(value.to_s)
        end || []
      end
    end

    # Filters an array of objects against an expression
    #
    # input - the object array
    # variable - the variable to assign each item to in the expression
    # expression - a Liquid comparison expression passed in as a string
    #
    # Returns the filtered array of objects
    def where_exp(input, variable, expression)
      return input unless input.respond_to?(:select)
      input = input.values if input.is_a?(Hash) # FIXME

      condition = parse_condition(expression)
      @context.stack do
        input.select do |object|
          @context[variable] = object
          condition.evaluate(@context)
        end
      end || []
    end

    # Convert the input into integer
    #
    # input - the object string
    #
    # Returns the integer value
    def to_integer(input)
      return 1 if input == true
      return 0 if input == false
      input.to_i
    end

    # Sort an array of objects
    #
    # input - the object array
    # property - property within each object to filter by
    # nils ('first' | 'last') - nils appear before or after non-nil values
    #
    # Returns the filtered array of objects
    def sort(input, property = nil, nils = "first")
      if input.nil?
        raise ArgumentError, "Cannot sort a null object."
      end
      if property.nil?
        input.sort
      else
        if nils == "first"
          order = - 1
        elsif nils == "last"
          order = + 1
        else
          raise ArgumentError, "Invalid nils order: " \
            "'#{nils}' is not a valid nils order. It must be 'first' or 'last'."
        end

        sort_input(input, property, order)
      end
    end

    def pop(array, num = 1)
      return array unless array.is_a?(Array)
      num = Liquid::Utils.to_integer(num)
      new_ary = array.dup
      new_ary.pop(num)
      new_ary
    end

    def push(array, input)
      return array unless array.is_a?(Array)
      new_ary = array.dup
      new_ary.push(input)
      new_ary
    end

    def shift(array, num = 1)
      return array unless array.is_a?(Array)
      num = Liquid::Utils.to_integer(num)
      new_ary = array.dup
      new_ary.shift(num)
      new_ary
    end

    def unshift(array, input)
      return array unless array.is_a?(Array)
      new_ary = array.dup
      new_ary.unshift(input)
      new_ary
    end

    def sample(input, num = 1)
      return input unless input.respond_to?(:sample)
      num = Liquid::Utils.to_integer(num) rescue 1
      if num == 1
        input.sample
      else
        input.sample(num)
      end
    end

    # Convert an object into its String representation for debugging
    #
    # input - The Object to be converted
    #
    # Returns a String representation of the object.
    def inspect(input)
      xml_escape(input.inspect)
    end

    private

    # Sort the input Enumerable by the given property.
    # If the property doesn't exist, return the sort order respective of
    # which item doesn't have the property.
    # We also utilize the Schwartzian transform to make this more efficient.
    def sort_input(input, property, order)
      input.map { |item| [item_property(item, property), item] }
        .sort! do |apple_info, orange_info|
          apple_property = apple_info.first
          orange_property = orange_info.first

          if !apple_property.nil? && orange_property.nil?
            - order
          elsif apple_property.nil? && !orange_property.nil?
            + order
          else
            apple_property <=> orange_property
          end
        end
        .map!(&:last)
    end

<<<<<<< HEAD
    def time(input)
      date = Liquid::Utils.to_date(input)
      unless date.respond_to?(:to_time)
        raise Errors::InvalidDateError,
          "Invalid Date: '#{input.inspect}' is not a valid datetime."
      end
      date.to_time.dup.localtime
    end

=======
    private
>>>>>>> a59eaff7
    def item_property(item, property)
      if item.respond_to?(:to_liquid)
        property.to_s.split(".").reduce(item.to_liquid) do |subvalue, attribute|
          subvalue[attribute]
        end
      elsif item.respond_to?(:data)
        item.data[property.to_s]
      else
        item[property.to_s]
      end
    end

    def as_liquid(item)
      case item
      when Hash
        pairs = item.map { |k, v| as_liquid([k, v]) }
        Hash[pairs]
      when Array
        item.map { |i| as_liquid(i) }
      else
        if item.respond_to?(:to_liquid)
          liquidated = item.to_liquid
          # prevent infinite recursion for simple types (which return `self`)
          if liquidated == item
            item
          else
            as_liquid(liquidated)
          end
        else
          item
        end
      end
    end

    # Parse a string to a Liquid Condition
    def parse_condition(exp)
      parser = Liquid::Parser.new(exp)
      left_expr = parser.expression
      operator = parser.consume?(:comparison)
      condition =
        if operator
          Liquid::Condition.new(Liquid::Expression.parse(left_expr),
                                operator,
                                Liquid::Expression.parse(parser.expression))
        else
          Liquid::Condition.new(Liquid::Expression.parse(left_expr))
        end
      parser.consume(:end_of_string)

      condition
    end

  end
end

Liquid::Template.register_filter(
  Jekyll::Filters
)<|MERGE_RESOLUTION|>--- conflicted
+++ resolved
@@ -316,19 +316,6 @@
         .map!(&:last)
     end
 
-<<<<<<< HEAD
-    def time(input)
-      date = Liquid::Utils.to_date(input)
-      unless date.respond_to?(:to_time)
-        raise Errors::InvalidDateError,
-          "Invalid Date: '#{input.inspect}' is not a valid datetime."
-      end
-      date.to_time.dup.localtime
-    end
-
-=======
-    private
->>>>>>> a59eaff7
     def item_property(item, property)
       if item.respond_to?(:to_liquid)
         property.to_s.split(".").reduce(item.to_liquid) do |subvalue, attribute|
