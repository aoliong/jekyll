# frozen_string_literal: true

module Jekyll
  module Drops
    class DocumentDrop < Drop
      extend Forwardable

      NESTED_OBJECT_FIELD_BLACKLIST = %w(
        content output excerpt next previous
      ).freeze

      mutable false

<<<<<<< HEAD
      def_delegator :@obj, :next_doc, :next
      def_delegator :@obj, :previous_doc, :previous
=======
      def_delegator :@obj, :relative_path, :path
>>>>>>> 3204445d
      def_delegators :@obj, :id, :output, :content, :to_s, :relative_path, :url
      def_delegators :@obj, :name, :name

      def path
        if @obj.is_a?(Page)
          @obj.path
        else
          @obj.relative_path
        end
      end

      private def_delegator :@obj, :data, :fallback_data

      def collection
        @obj.collection.label
      end

      def excerpt
        fallback_data["excerpt"].to_s
      end

      def <=>(other)
        return nil unless other.is_a? DocumentDrop
        cmp = self["date"] <=> other["date"]
        cmp = self["path"] <=> other["path"] if cmp.nil? || cmp.zero?
        cmp
      end

      def previous
        @obj.previous_doc.to_liquid
      end

      def next
        @obj.next_doc.to_liquid
      end

      # Generate a Hash for use in generating JSON.
      # This is useful if fields need to be cleared before the JSON can generate.
      #
      # state - the JSON::State object which determines the state of current processing.
      #
      # Returns a Hash ready for JSON generation.
      def hash_for_json(state = nil)
        to_h.tap do |hash|
          if state && state.depth >= 2
            hash["previous"] = collapse_document(hash["previous"]) if hash["previous"]
            hash["next"]     = collapse_document(hash["next"]) if hash["next"]
          end
        end
      end

      # Generate a Hash which breaks the recursive chain.
      # Certain fields which are normally available are omitted.
      #
      # Returns a Hash with only non-recursive fields present.
      def collapse_document(doc)
        doc.keys.each_with_object({}) do |(key, _), result|
          result[key] = doc[key] unless NESTED_OBJECT_FIELD_BLACKLIST.include?(key)
        end
      end
    end
  end
end<|MERGE_RESOLUTION|>--- conflicted
+++ resolved
@@ -11,12 +11,6 @@
 
       mutable false
 
-<<<<<<< HEAD
-      def_delegator :@obj, :next_doc, :next
-      def_delegator :@obj, :previous_doc, :previous
-=======
-      def_delegator :@obj, :relative_path, :path
->>>>>>> 3204445d
       def_delegators :@obj, :id, :output, :content, :to_s, :relative_path, :url
       def_delegators :@obj, :name, :name
 
