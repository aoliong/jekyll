--- conflicted
+++ resolved
@@ -36,17 +36,10 @@
 
     def render(context)
       if context.registers[:site].pygments
-<<<<<<< HEAD
-        output = render_pygments(context, super.to_s)
-      else
-        output = render_codehighlighter(context, super.to_s)
-=======
         render_pygments(context, super.join)
       else
         render_codehighlighter(context, super.join)
->>>>>>> 6932a40d
       end
-      output
     end
 
     def render_pygments(context, code)
