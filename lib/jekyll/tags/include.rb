module Jekyll

  class IncludeTag < Liquid::Tag
    def initialize(tag_name, file, tokens)
      super
      @file = file.strip
    end

    def render(context)
      if @file !~ /^[a-zA-Z0-9_\/\.-]+$/ || @file =~ /\.\// || @file =~ /\/\./
        return "Include file '#{@file}' contains invalid characters or sequences"
      end

<<<<<<< HEAD
      Dir.chdir(File.join('.', context.registers[:site].source, '_includes')) do
=======
      Dir.chdir(File.join(context.registers['site'].source, '_includes')) do
>>>>>>> 4c81c4a6
        choices = Dir['**/*'].reject { |x| File.symlink?(x) }
        if choices.include?(@file)
          source = File.read(@file)
          partial = Liquid::Template.parse(source)
          context.stack do
            partial.render(context)
          end
        else
          "Included file '#{@file}' not found in _includes directory"
        end
      end
    end
  end

end

Liquid::Template.register_tag('include', Jekyll::IncludeTag)<|MERGE_RESOLUTION|>--- conflicted
+++ resolved
@@ -11,11 +11,7 @@
         return "Include file '#{@file}' contains invalid characters or sequences"
       end
 
-<<<<<<< HEAD
-      Dir.chdir(File.join('.', context.registers[:site].source, '_includes')) do
-=======
-      Dir.chdir(File.join(context.registers['site'].source, '_includes')) do
->>>>>>> 4c81c4a6
+      Dir.chdir(File.join(context.registers[:site].source, '_includes')) do
         choices = Dir['**/*'].reject { |x| File.symlink?(x) }
         if choices.include?(@file)
           source = File.read(@file)
